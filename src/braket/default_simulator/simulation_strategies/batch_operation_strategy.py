--- conflicted
+++ resolved
@@ -50,42 +50,6 @@
         np.ndarray: The state vector after applying the given operations, as a type
         (num_qubits, 0) tensor
     """
-<<<<<<< HEAD
-    # Handle Measure operations separately since they need special normalization
-    # and cannot be batched with other operations
-    processed_operations = []
-    i = 0
-    while i < len(operations):
-        if operations[i].__class__.__name__ == "Measure":
-            # Apply any accumulated operations first
-            if processed_operations:
-                partitions = [
-                    processed_operations[j : j + batch_size]
-                    for j in range(0, len(processed_operations), batch_size)
-                ]
-                for partition in partitions:
-                    state = _contract_operations(state, qubit_count, partition)
-                processed_operations = []
-
-            # Apply the Measure operation individually
-            measure_op = operations[i]
-            state_1d = np.reshape(state, 2**qubit_count)
-            state_1d = measure_op.apply(state_1d)  # type: ignore
-            state = np.reshape(state_1d, [2] * qubit_count)
-            i += 1
-        else:
-            processed_operations.append(operations[i])
-            i += 1
-
-    # Apply any remaining operations
-    if processed_operations:
-        partitions = [
-            processed_operations[i : i + batch_size]
-            for i in range(0, len(processed_operations), batch_size)
-        ]
-        for partition in partitions:
-            state = _contract_operations(state, qubit_count, partition)
-=======
     if not operations:
         return state
 
@@ -103,7 +67,6 @@
         if len(current_batch) >= batch_size:
             state = _process_optimized_batch(state, qubit_count, current_batch)
             current_batch.clear()
->>>>>>> 0d72eb56
 
     state = _process_optimized_batch(state, qubit_count, current_batch)
     return state
