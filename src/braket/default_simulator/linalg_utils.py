# Copyright Amazon.com Inc. or its affiliates. All Rights Reserved.
#
# Licensed under the Apache License, Version 2.0 (the "License"). You
# may not use this file except in compliance with the License. A copy of
# the License is located at
#
#     http://aws.amazon.com/apache2.0/
#
# or in the "license" file accompanying this file. This file is
# distributed on an "AS IS" BASIS, WITHOUT WARRANTIES OR CONDITIONS OF
# ANY KIND, either express or implied. See the License for the specific
# language governing permissions and limitations under the License.

import itertools
import os
from collections.abc import Sequence
from typing import Optional

import numba as nb
import numpy as np

os.environ["NUMBA_OPT"] = "3"
os.environ["NUMBA_CPU_NAME"] = "native"

_NEG_CONTROL_SLICE = slice(None, 1)
_CONTROL_SLICE = slice(1, None)
_NO_CONTROL_SLICE = slice(None, None)

BASIS_MAPPING = {0: (0, 0), 1: (0, 1), 2: (1, 0), 3: (1, 1)}

_QUBIT_THRESHOLD = nb.int32(10)


class QuantumGateDispatcher:
    def __init__(self, n_qubits: int):
        """
        Makes a way to dispatch to different optimized functions based on qubit count.
        """
        self.n_qubits = n_qubits
        self.use_large = n_qubits > _QUBIT_THRESHOLD

        if self.use_large:
            self.apply_single_qubit_gate = _apply_single_qubit_gate_large
            self.apply_swap = _apply_swap_large
            self.apply_controlled_phase_shift = _apply_controlled_phase_shift_large
            self.apply_cnot = _apply_cnot_large
            self.apply_two_qubit_gate = _apply_two_qubit_gate_large
        else:
            self.apply_single_qubit_gate = _apply_single_qubit_gate_small
            self.apply_swap = _apply_swap_small
            self.apply_controlled_phase_shift = _apply_controlled_phase_shift_small
            self.apply_cnot = _apply_cnot_small
            self.apply_two_qubit_gate = _apply_two_qubit_gate_small


def multiply_matrix(
    state: np.ndarray,
    matrix: np.ndarray,
    targets: tuple[int, ...],
    controls: Optional[tuple[int, ...]] = (),
    control_state: Optional[tuple[int, ...]] = (),
    out: Optional[np.ndarray] = None,
    dispatcher: Optional[QuantumGateDispatcher] = None,
    return_swap_info: bool = False,
) -> np.ndarray:
    """Multiplies the given matrix by the given state, applying the matrix on the target qubits,
    controlling the operation as specified.

    Args:
        state (np.ndarray): The state to multiply the matrix by.
        matrix (np.ndarray): The matrix to apply to the state.
        targets (tuple[int]): The qubits to apply the state on.
        controls (Optional[tuple[int]]): The qubits to control the operation on. Default ().
        control_state (Optional[tuple[int]]): A tuple of same length as `controls` with either
            a 0 or 1 in each index, corresponding to whether to control on the `|0⟩` or `|1⟩` state.
            Default (1,) * len(controls).
        out (Optional[np.ndarray]): Preallocated result array to reduce overhead of creating a new array each time.
        dispatcher(QuantumGateDispatcher): Dispatch to optimized functions based on qubit
            count.
        return_swap_info (bool): For backwards comp. Used to indicate whether the ping-pong buffer swaps should happen.

    Returns:
        np.ndarray: The state after the matrix has been applied.
    """
    if dispatcher is None:
        dispatcher = QuantumGateDispatcher(state.size)

    if out is None:
        out = np.zeros_like(state, dtype=complex)

    if not controls:
        out, swap = _multiply_matrix(state, matrix, targets, out, dispatcher)
        if return_swap_info:
            return out, swap
        else:
            return out

    control_state = control_state or (1,) * len(controls)

    ctrl_slices = [_NO_CONTROL_SLICE] * len(state.shape)
    for i, state_val in zip(controls, control_state):
        ctrl_slices[i] = _NEG_CONTROL_SLICE if state_val == 0 else _CONTROL_SLICE
    ctrl_tuple = tuple(ctrl_slices)

    np.copyto(out, state)

    controlled_slice = out[ctrl_tuple]

    _, swap = _multiply_matrix(state[ctrl_tuple], matrix, targets, controlled_slice, dispatcher)

    if return_swap_info:
        return out, swap
    else:
        return out


def _apply_single_qubit_gate_small(
    state: np.ndarray, matrix: np.ndarray, target: int, out: np.ndarray
) -> tuple[np.ndarray, bool]:
    """Applies single gates using array slicing."""
    shape = state.shape
    before_size = int(np.prod(shape[:target]))
    after_size = int(np.prod(shape[target + 1 :]))

    state_reshaped = state.reshape(before_size, 2, after_size)
    out_reshaped = out.reshape(before_size, 2, after_size)

    state_0 = state_reshaped[:, 0, :]
    state_1 = state_reshaped[:, 1, :]

    a, b, c, d = matrix.flat
    out_reshaped[:, 0, :] = a * state_0 + b * state_1
    out_reshaped[:, 1, :] = c * state_0 + d * state_1

    return out, True


@nb.njit(parallel=True, fastmath=True, cache=True, nogil=True)
def _apply_single_qubit_gate_large(  # pragma: no cover
    state: np.ndarray, matrix: np.ndarray, target: int, out: np.ndarray
) -> tuple[np.ndarray, bool]:
    """Applies single gates using bit masking."""
    a, b, c, d = matrix.flat
    target_bit = state.ndim - target - 1
    target_mask = np.int64(1 << target_bit)
    shifted_target_mask = np.int64(target_mask - 1)

    half_size = state.size >> 1

    for i in nb.prange(half_size):
        idx0 = (i & ~(shifted_target_mask)) << 1 | (i & (shifted_target_mask))
        idx1 = idx0 | target_mask

        state0 = state.flat[idx0]
        state1 = state.flat[idx1]

        out.flat[idx0] = a * state0 + b * state1
        out.flat[idx1] = c * state0 + d * state1

    return out, True


@nb.njit(parallel=True, fastmath=True, cache=True, nogil=True)
def _apply_x_gate_large(  # pragma: no cover
    state: np.ndarray, matrix: np.ndarray, target: int, out: np.ndarray
) -> tuple[np.ndarray, bool]:
    """Applies single gates using bit masking."""
    _a, b, c, _d = matrix.flat
    target_bit = state.ndim - target - 1
    target_mask = np.int64(1 << target_bit)
    shifted_target_mask = np.int64(target_mask - 1)

    half_size = state.size >> 1

    for i in nb.prange(half_size):
        idx0 = (i & ~(shifted_target_mask)) << 1 | (i & (shifted_target_mask))
        idx1 = idx0 | target_mask

        out.flat[idx0] = b * state.flat[idx1]
        out.flat[idx1] = c * state.flat[idx0]

    return out, True


@nb.njit(parallel=True, fastmath=True, cache=True, nogil=True)
def _apply_cnot_large(
    state: np.ndarray, control: int, target: int, out: np.ndarray
) -> tuple[np.ndarray, bool]:  # pragma: no cover
    """CNOT optimization path with numba."""
    n_qubits = state.ndim
    total_size = state.size
<<<<<<< HEAD
    iterations = total_size >> 2 # Since we fix the target and control qubits, the iterations is only a fourth
=======
    iterations = total_size >> 2

>>>>>>> a19f4f67
    target_bit_pos = n_qubits - target - 1
    control_bit_pos = n_qubits - control - 1

    control_stride = 1 << control_bit_pos
    target_stride = 1 << target_bit_pos

    if control_bit_pos > target_bit_pos:
        larger_bit_pos = control_bit_pos
        smaller_bit_pos = target_bit_pos

        larger_jump = control_stride if control_bit_pos != n_qubits - 1 else 0
        smaller_jump = target_stride if target_bit_pos != n_qubits - 1 else 0

        swap_offset = target_stride
    else:
        larger_bit_pos = target_bit_pos
        smaller_bit_pos = control_bit_pos

        larger_jump = target_stride if target_bit_pos != n_qubits - 1 else 0
        smaller_jump = control_stride if control_bit_pos != n_qubits - 1 else 0

        swap_offset = target_stride

<<<<<<< HEAD
    if control_bit_pos > target_bit_pos:
        should_target_jump = target_jump or 1
        should_control_jump = control_jump or 1
        if control_bit_pos - target_bit_pos >= (n_qubits - target_bit_pos) // 2: # If the control is more then half way between 0 qubit and the target
            should_control_jump = max(should_control_jump // 2, 1)

        # when the control qubits are off by 1, there seems to be a "super" jump at each of the target_stride lengths
        if control_bit_pos - target_bit_pos == 1:
            combined_jump = target_jump + control_jump
            for i in nb.prange(iterations):
                idx0 = control_stride + i + (i // should_target_jump) * combined_jump
                idx1 = idx0 + target_stride

                temp = state.flat[idx0]
                state.flat[idx0] = state.flat[idx1]
                state.flat[idx1] = temp
        else:
            for i in nb.prange(iterations):
                idx0 = (
                    control_stride
                    + i
                    + (i // should_target_jump) * target_jump
                    + (i // should_control_jump) * control_jump
                ) # control qubit is 1, target qubit is 0
                idx1 = idx0 + target_stride # control qubit is 1, target qubit is 1

                temp = state.flat[idx0]
                state.flat[idx0] = state.flat[idx1]
                state.flat[idx1] = temp
    else:
        should_target_jump = target_jump or 1
        should_control_jump = control_jump or 1

        should_target_jump = max(should_target_jump // 2, 1)

        if target_bit_pos - control_bit_pos == 1:
            combined_jump = target_jump + control_jump
            for i in nb.prange(iterations):
                idx0 = control_stride + i + (i // should_target_jump) * combined_jump
                idx1 = idx0 + target_stride

                temp = state.flat[idx0]
                state.flat[idx0] = state.flat[idx1]
                state.flat[idx1] = temp
        else:
            for i in nb.prange(iterations):
                idx0 = (
                    control_stride
                    + i
                    + (i // should_target_jump) * target_jump # Step function where a step is target_jump size
                    + (i // should_control_jump) * control_jump
                )
                idx1 = idx0 + target_stride

                temp = state.flat[idx0]
                state.flat[idx0] = state.flat[idx1]
                state.flat[idx1] = temp


=======
    should_smaller_jump = smaller_jump or 1
    should_larger_jump = larger_jump or 1

    if larger_bit_pos - smaller_bit_pos >= (n_qubits - smaller_bit_pos) // 2:
        should_larger_jump = max(should_larger_jump // 2, 1)

    if larger_bit_pos - smaller_bit_pos == 1:
        combined_jump = smaller_jump + larger_jump
        for i in nb.prange(iterations):
            idx0 = control_stride + i + (i // should_smaller_jump) * combined_jump
            idx1 = idx0 + swap_offset

            state.flat[idx0], state.flat[idx1] = state.flat[idx1], state.flat[idx0]
    else:
        for i in nb.prange(iterations):
            idx0 = (
                control_stride
                + i
                + (i // should_smaller_jump) * smaller_jump
                + (i // should_larger_jump) * larger_jump
            )
            idx1 = idx0 + swap_offset

            state.flat[idx0], state.flat[idx1] = state.flat[idx1], state.flat[idx0]

>>>>>>> a19f4f67
    return state, False


def _apply_cnot_small(
    state: np.ndarray, control: int, target: int, out: np.ndarray
) -> tuple[np.ndarray, bool]:
    """CNOT optimization path."""
    n_qubits = state.ndim

    slice_list = [slice(None)] * n_qubits

    slice_list[control] = 1
    slice_list[target] = 0
    slices_c1t0 = tuple(slice_list)

    slice_list[target] = 1
    slices_c1t1 = tuple(slice_list)

    temp = np.copy(state[slices_c1t0])
    state[slices_c1t0] = state[slices_c1t1]
    state[slices_c1t1] = temp

    return state, False


def _apply_swap_small(
    state: np.ndarray, qubit_0: int, qubit_1: int, out: np.ndarray
) -> tuple[np.ndarray, bool]:
    """Swap gate implementation using numpy's swapaxes."""
    np.copyto(out, np.swapaxes(state, qubit_0, qubit_1))
    return out, True


@nb.njit(parallel=True, fastmath=True, cache=True, nogil=True)
def _apply_swap_large(
    state: np.ndarray, qubit_0: int, qubit_1: int, out: np.ndarray
) -> tuple[np.ndarray, bool]:  # pragma: no cover
    """Swap gate implementation using bit manipulation."""
    n_qubits = state.ndim
    total_size = 1 << n_qubits
    iterations = total_size >> 2

    pos_0 = n_qubits - 1 - qubit_0
    pos_1 = n_qubits - 1 - qubit_1

    if pos_0 > pos_1:
        pos_0, pos_1 = pos_1, pos_0

    mask_0 = 1 << pos_0
    mask_1 = 1 << pos_1

    for i in nb.prange(iterations):
        base = i + ((i >> pos_0) << pos_0)
        base += (base >> pos_1) << pos_1

        idx0 = base | mask_1
        idx1 = base | mask_0

        state.flat[idx0], state.flat[idx1] = state.flat[idx1], state.flat[idx0]

    return state, False


@nb.njit(parallel=True, fastmath=True, cache=True, nogil=True)
def _apply_controlled_phase_shift_large(  # pragma: no cover
    state: np.ndarray, phase_factor: float, controls: np.ndarray, target: int
) -> tuple[np.ndarray, bool]:
    """C Phase shift gate optimization path for larger vectors using bit masks.

    Args:
        state (np.ndarray): The state to multiply the matrix by.
        phase_factor (float): The multiplier based on the gate's angle.
        controls (np.ndarray): List of control gates.
        target (int): The qubit to apply the state on.
        out (np.ndarray): Output array for result.

    Returns:
        np.ndarray: The state array with the controlled phase shift gate applied.
    """
    n_qubits = state.ndim
    shift_base = n_qubits - 1
    mask = 1 << (shift_base - target)

    for c in controls:
        mask |= 1 << (shift_base - c)

    # here, we search for the lowest bit that is 0 and set that as our step size
    # this iterates through slightly too many values so we need a check in the for loop.
    step = ~mask & (mask + 1)

    num_free_bits = n_qubits - len(controls) - 1
    total_valid_indices = 1 << num_free_bits

    mask_bits_above_step = mask & ~((step << 1) - 1)
    next_carry_point = mask_bits_above_step & (-mask_bits_above_step)
    chunk_size = next_carry_point // step
    chunk_mask = chunk_size - 1
    two_minor_jump = next_carry_point << 1

    # if there are jumps, we look to tile remaining 2 * 2 ^ (qubits - len(controls) - 1) items and check those.
    # this is an approximation that avoids specifically creating the indices needed.
    if (
        mask_bits_above_step > 0
        and two_minor_jump + mask < state.size
        and chunk_size != total_valid_indices
    ):
        chunk_shift = 0
        temp = chunk_size
        while temp > 1:
            temp >>= 1
            chunk_shift += 1

        max_chunk_num = (state.size - mask - step * chunk_mask) // two_minor_jump
        max_safe_iterations = (max_chunk_num + 1) * chunk_size
        iterations = min(total_valid_indices << 1, max_safe_iterations)

        for i in nb.prange(iterations):
            idx = mask + step * (i & chunk_mask) + (i >> chunk_shift) * two_minor_jump
            if (idx & mask) == mask:
                state.flat[idx] *= phase_factor
    else:
        for i in nb.prange(total_valid_indices):
            idx = mask + step * i
            state.flat[idx] *= phase_factor

    return state, False


def _apply_controlled_phase_shift_small(
    state: np.ndarray, phase_factor: float, controls, target: int
) -> tuple[np.ndarray, bool]:
    """C Phase shift gate optimization path for smaller vectors using numpy slicing."""
    slices = [slice(None)] * len(state.shape)
    for c in controls:
        slices[c] = 1
    slices[target] = 1

    state[tuple(slices)] *= phase_factor

    return state, False


@nb.njit(parallel=True, fastmath=True, cache=True, nogil=True)
def _apply_two_qubit_gate_large(
    state: np.ndarray,
    matrix: np.ndarray,
    target0: int,
    target1: int,
    out: np.ndarray,
) -> tuple[np.ndarray, bool]:  # pragma: no cover
    """Two-qubit gate implementation using bit manipulation."""
    n_qubits = state.ndim
    total_size = 1 << n_qubits

    mask_0 = 1 << (n_qubits - 1 - target0)
    mask_1 = 1 << (n_qubits - 1 - target1)
    mask_0_or_mask_1 = mask_0 | mask_1

    for i in nb.prange(total_size):
        out_basis = ((i & mask_0) != 0) * 2 + ((i & mask_1) != 0)

        base = i & ~(mask_0_or_mask_1)

        result = (
            matrix[out_basis, 0] * state.flat[base]
            + matrix[out_basis, 1] * state.flat[base | mask_1]
            + matrix[out_basis, 2] * state.flat[base | mask_0]
            + matrix[out_basis, 3] * state.flat[base | mask_0_or_mask_1]
        )

        out.flat[i] = result

    return out, True


def _apply_two_qubit_gate_small(
    state: np.ndarray,
    matrix: np.ndarray,
    target0: int,
    target1: int,
    out: np.ndarray,
) -> tuple[np.ndarray, bool]:
    """Two qubit gate application with numppy."""
    n_qubits = state.ndim
    out.fill(0)

    slices = {}
    for bits in [(0, 0), (0, 1), (1, 0), (1, 1)]:
        slice_list = [slice(None)] * n_qubits
        slice_list[target0] = bits[0]
        slice_list[target1] = bits[1]
        slices[bits] = tuple(slice_list)

    rows, cols = np.nonzero(matrix)

    for k in range(len(rows)):
        i, j = rows[k], cols[k]
        coef = matrix[i, j]
        out_bits = BASIS_MAPPING[i]
        in_bits = BASIS_MAPPING[j]
        out[slices[out_bits]] += coef * state[slices[in_bits]]

    return out, True


def _apply_two_qubit_gate(
    state: np.ndarray,
    matrix: np.ndarray,
    targets: tuple[int, int],
    out: np.ndarray,
    dispatcher: QuantumGateDispatcher,
) -> np.ndarray:
    """Two-qubit gates optimization path.

    Args:
        state (np.ndarray): The state to multiply the matrix by.
        matrix (np.ndarray): The matrix to apply to the state.
        targets (tuple[int]): The qubits to apply the state on.
        out (np.ndarray): Output array for result.
        dispatcher(QuantumGateDispatcher): Dispatch to optimized functions based on qubit
            count.

    Returns:
        np.ndarray: The state after the matrix has been applied.

    """
    target0, target1 = targets

    threshold = 1e-10
    diag = np.diag(matrix)

    if (
        abs(matrix[2, 3] - 1) < threshold
        and abs(matrix[3, 2] - 1) < threshold
        and abs(diag[0] - 1) < threshold
        and abs(diag[1] - 1) < threshold
    ):
        return dispatcher.apply_cnot(state, target0, target1, out)
    elif matrix[1, 2] == 1 and matrix[2, 1] == 1:
        if diag[0] == 1 and diag[3] == 1:  # pragma: no cover
            return dispatcher.apply_swap(state, target0, target1, out)
    elif abs(diag[0] - 1) < threshold and abs(diag[1] - 1) < threshold:
        if abs(diag[2] - 1) < threshold:
            angle = np.angle(diag[3])
            phase_factor = np.exp(1j * angle)
            if abs(diag[3] - phase_factor) < threshold:  # pragma: no cover
                return dispatcher.apply_controlled_phase_shift(
                    state, phase_factor, (target0,), target1
                )
    return dispatcher.apply_two_qubit_gate(state, matrix, target0, target1, out)


def _apply_single_qubit_gate(
    state: np.ndarray, matrix: np.ndarray, target: int, out: np.ndarray
) -> tuple[np.ndarray, bool]:
    """Applies single gates based on qubit count.
    Args:
        state (np.ndarray): The state to multiply the matrix by.
        matrix (np.ndarray): The matrix to apply to the state.
        target (int): The qubit to apply the state on.
        out (np.ndarray): Output array to store result in.
    Returns:
        np.ndarray: Modified state vector
    """
    n_qubits = state.ndim

    if n_qubits > _QUBIT_THRESHOLD:
        if np.allclose(matrix, np.array([[0, 1], [1, 0]])):
            return _apply_x_gate_large(state, matrix, target, out)
        else:
            return _apply_single_qubit_gate_large(state, matrix, target, out)
    else:
        return _apply_single_qubit_gate_small(state, matrix, target, out)


def _multiply_matrix(
    state: np.ndarray,
    matrix: np.ndarray,
    targets: tuple[int, ...],
    out: np.ndarray,
    dispatcher: QuantumGateDispatcher,
) -> tuple[np.ndarray, bool]:
    """Multiplies the given matrix by the given state, applying the matrix on the target qubits.

    Args:
        state (np.ndarray): The state to multiply the matrix by.
        matrix (np.ndarray): The matrix to apply to the state.
        targets (tuple[int]): The qubits to apply the state on.
        out (np.ndarray): Output array for result.
        dispatcher(QuantumGateDispatcher): Dispatch to optimized functions based on qubit
            count.

    Returns:
        np.ndarray: The state after the matrix has been applied.
    """
    if len(targets) == 1:
        return _apply_single_qubit_gate(state, matrix, targets[0], out)
    elif len(targets) == 2:
        return _apply_two_qubit_gate(state, matrix, targets, out, dispatcher)

    num_targets = len(targets)
    gate_matrix = np.reshape(matrix, [2] * num_targets * 2)
    axes = (np.arange(num_targets, 2 * num_targets), targets)

    product = np.tensordot(gate_matrix, state, axes=axes)
    unused_idxs = [idx for idx in range(state.ndim) if idx not in targets]

    np.copyto(out, np.transpose(product, np.argsort([*targets, *unused_idxs])))
    return out, True


def marginal_probability(
    probabilities: np.ndarray,
    targets: Sequence[int] = None,
) -> np.ndarray:
    """Return the marginal probability of the computational basis states.

    The marginal probability is obtained by summing the probabilities on
    the unused qubits. If no targets are specified, then the probability
    of all basis states is returned.

    Args:
        probabilities (np.ndarray): The probability distribution to marginalize.
        targets (list[int]): The qubits of the marginal distribution;
            if no targets are specified, then the probability of all basis states is returned.

    Returns:
        np.ndarray: The marginal probability distribution.
    """
    qubit_count = int(np.log2(len(probabilities)))

    if targets is None or np.array_equal(targets, range(qubit_count)):
        # All qubits targeted, no need to marginalize
        return probabilities

    targets = np.hstack(targets)

    # Find unused qubits and sum over them
    unused_qubits = list(set(range(qubit_count)) - set(targets))
    as_tensor = probabilities.reshape([2] * qubit_count)
    marginal = np.apply_over_axes(np.sum, as_tensor, unused_qubits).flatten()

    # Reorder qubits to match targets
    perm = _get_target_permutation(targets)
    return marginal[perm]


def partial_trace(
    density_matrix: np.ndarray,
    targets: Optional[list[int]] = None,
) -> np.ndarray:
    """Returns the reduced density matrix for the target qubits.

    If no target qubits are supplied, this method returns the trace of the density matrix.

    Args:
        density_matrix (np.ndarray): The density matrix to reduce,
            as a tensor product of qubit states.
        targets (list[int]): The qubits of the output reduced density matrix;
            if no target qubits are supplied, this method returns the trace of the density matrix.

    Returns:
        np.ndarray: The partial trace of the density matrix.
    """
    qubit_count = len(density_matrix.shape) // 2
    target_set = set(targets) if targets else set()
    nkeep = 2 ** len(target_set)
    idx1 = [i for i in range(qubit_count)]
    idx2 = [qubit_count + i if i in target_set else i for i in range(qubit_count)]
    tr_rho = np.einsum(density_matrix, idx1 + idx2).reshape(nkeep, nkeep)

    # reorder qubits to match target
    if targets:
        perm = _get_target_permutation(targets)
        tr_rho = tr_rho[:, perm]
        tr_rho = tr_rho[perm]
    return tr_rho


def _get_target_permutation(targets: Sequence[int]) -> Sequence[int]:
    """
    Return a permutation to reorder qubits to match targets
    """
    basis_states = np.array(list(itertools.product([0, 1], repeat=len(targets))))
    return np.ravel_multi_index(
        basis_states[:, np.argsort(np.argsort(targets))].T, [2] * len(targets)
    )<|MERGE_RESOLUTION|>--- conflicted
+++ resolved
@@ -189,12 +189,7 @@
     """CNOT optimization path with numba."""
     n_qubits = state.ndim
     total_size = state.size
-<<<<<<< HEAD
-    iterations = total_size >> 2 # Since we fix the target and control qubits, the iterations is only a fourth
-=======
     iterations = total_size >> 2
-
->>>>>>> a19f4f67
     target_bit_pos = n_qubits - target - 1
     control_bit_pos = n_qubits - control - 1
 
@@ -204,7 +199,6 @@
     if control_bit_pos > target_bit_pos:
         larger_bit_pos = control_bit_pos
         smaller_bit_pos = target_bit_pos
-
         larger_jump = control_stride if control_bit_pos != n_qubits - 1 else 0
         smaller_jump = target_stride if target_bit_pos != n_qubits - 1 else 0
 
@@ -218,67 +212,6 @@
 
         swap_offset = target_stride
 
-<<<<<<< HEAD
-    if control_bit_pos > target_bit_pos:
-        should_target_jump = target_jump or 1
-        should_control_jump = control_jump or 1
-        if control_bit_pos - target_bit_pos >= (n_qubits - target_bit_pos) // 2: # If the control is more then half way between 0 qubit and the target
-            should_control_jump = max(should_control_jump // 2, 1)
-
-        # when the control qubits are off by 1, there seems to be a "super" jump at each of the target_stride lengths
-        if control_bit_pos - target_bit_pos == 1:
-            combined_jump = target_jump + control_jump
-            for i in nb.prange(iterations):
-                idx0 = control_stride + i + (i // should_target_jump) * combined_jump
-                idx1 = idx0 + target_stride
-
-                temp = state.flat[idx0]
-                state.flat[idx0] = state.flat[idx1]
-                state.flat[idx1] = temp
-        else:
-            for i in nb.prange(iterations):
-                idx0 = (
-                    control_stride
-                    + i
-                    + (i // should_target_jump) * target_jump
-                    + (i // should_control_jump) * control_jump
-                ) # control qubit is 1, target qubit is 0
-                idx1 = idx0 + target_stride # control qubit is 1, target qubit is 1
-
-                temp = state.flat[idx0]
-                state.flat[idx0] = state.flat[idx1]
-                state.flat[idx1] = temp
-    else:
-        should_target_jump = target_jump or 1
-        should_control_jump = control_jump or 1
-
-        should_target_jump = max(should_target_jump // 2, 1)
-
-        if target_bit_pos - control_bit_pos == 1:
-            combined_jump = target_jump + control_jump
-            for i in nb.prange(iterations):
-                idx0 = control_stride + i + (i // should_target_jump) * combined_jump
-                idx1 = idx0 + target_stride
-
-                temp = state.flat[idx0]
-                state.flat[idx0] = state.flat[idx1]
-                state.flat[idx1] = temp
-        else:
-            for i in nb.prange(iterations):
-                idx0 = (
-                    control_stride
-                    + i
-                    + (i // should_target_jump) * target_jump # Step function where a step is target_jump size
-                    + (i // should_control_jump) * control_jump
-                )
-                idx1 = idx0 + target_stride
-
-                temp = state.flat[idx0]
-                state.flat[idx0] = state.flat[idx1]
-                state.flat[idx1] = temp
-
-
-=======
     should_smaller_jump = smaller_jump or 1
     should_larger_jump = larger_jump or 1
 
@@ -303,8 +236,6 @@
             idx1 = idx0 + swap_offset
 
             state.flat[idx0], state.flat[idx1] = state.flat[idx1], state.flat[idx0]
-
->>>>>>> a19f4f67
     return state, False
 
 
